#include "dedge.hpp"
#include "config.hpp"

#include <atomic>
#include <fstream>
#include <iostream>
#include <set>
#include <vector>
#include "compare-key.hpp"
#ifdef WITH_TBB
#include "tbb_common.h"
#endif
inline int dedge_prev(int e, int deg) { return (e % deg == 0u) ? e + (deg - 1) : e - 1; }

inline bool atomicCompareAndExchange(volatile int* v, uint32_t newValue, int oldValue) {
#if defined(_WIN32)
    return _InterlockedCompareExchange(reinterpret_cast<volatile long*>(v), (long)newValue,
                                       (long)oldValue) == (long)oldValue;
#else
    return __sync_bool_compare_and_swap(v, oldValue, newValue);
#endif
}

#undef max
#undef min
<<<<<<< HEAD
bool compute_direct_graph(MatrixXd& V, MatrixXi& F, VectorXi& V2E,
	VectorXi& E2E, VectorXi& boundary, VectorXi& nonManifold)
{
	V2E.resize(V.cols());
	V2E.setConstant(INVALID);
=======
void compute_direct_graph(MatrixXd& V, MatrixXi& F, VectorXi& V2E, VectorXi& E2E,
                          VectorXi& boundary, VectorXi& nonManifold) {
    V2E.resize(V.cols());
    V2E.setConstant(INVALID);
>>>>>>> dc58d5fd

    uint32_t deg = F.rows();
    std::vector<std::pair<uint32_t, uint32_t>> tmp(F.size());

#ifdef WITH_TBB
    tbb::parallel_for(
        tbb::blocked_range<uint32_t>(0u, (uint32_t)F.cols(), GRAIN_SIZE),
        [&](const tbb::blocked_range<uint32_t>& range) {
            for (uint32_t f = range.begin(); f != range.end(); ++f) {
                for (uint32_t i = 0; i < deg; ++i) {
                    uint32_t idx_cur = F(i, f), idx_next = F((i + 1) % deg, f),
                             edge_id = deg * f + i;
                    if (idx_cur >= V.cols() || idx_next >= V.cols())
                        throw std::runtime_error(
                            "Mesh data contains an out-of-bounds vertex reference!");
                    if (idx_cur == idx_next) continue;

                    tmp[edge_id] = std::make_pair(idx_next, INVALID);
                    if (!atomicCompareAndExchange(&V2E[idx_cur], edge_id, INVALID)) {
                        uint32_t idx = V2E[idx_cur];
                        while (!atomicCompareAndExchange((int*)&tmp[idx].second, edge_id, INVALID))
                            idx = tmp[idx].second;
                    }
                }
            }
        });
#else
    for (int f = 0; f < F.cols(); ++f) {
        for (unsigned int i = 0; i < deg; ++i) {
            unsigned int idx_cur = F(i, f), idx_next = F((i + 1) % deg, f), edge_id = deg * f + i;
            if (idx_cur >= V.cols() || idx_next >= V.cols())
                throw std::runtime_error("Mesh data contains an out-of-bounds vertex reference!");
            if (idx_cur == idx_next) continue;

            tmp[edge_id] = std::make_pair(idx_next, -1);
            if (V2E[idx_cur] == -1)
                V2E[idx_cur] = edge_id;
            else {
                unsigned int idx = V2E[idx_cur];
                while (tmp[idx].second != -1) {
                    idx = tmp[idx].second;
                }
                tmp[idx].second = edge_id;
            }
        }
    }
#endif

    nonManifold.resize(V.cols());
    nonManifold.setConstant(false);

    E2E.resize(F.cols() * deg);
    E2E.setConstant(INVALID);

#ifdef WITH_OMP
#pragma omp parallel for
#endif
    for (int f = 0; f < F.cols(); ++f) {
        for (uint32_t i = 0; i < deg; ++i) {
            uint32_t idx_cur = F(i, f), idx_next = F((i + 1) % deg, f), edge_id_cur = deg * f + i;

            if (idx_cur == idx_next) continue;

            uint32_t it = V2E[idx_next], edge_id_opp = INVALID;
            while (it != INVALID) {
                if (tmp[it].first == idx_cur) {
                    if (edge_id_opp == INVALID) {
                        edge_id_opp = it;
                    } else {
                        nonManifold[idx_cur] = true;
                        nonManifold[idx_next] = true;
                        edge_id_opp = INVALID;
                        break;
                    }
                }
                it = tmp[it].second;
            }

            if (edge_id_opp != INVALID && edge_id_cur < edge_id_opp) {
                E2E[edge_id_cur] = edge_id_opp;
                E2E[edge_id_opp] = edge_id_cur;
            }
        }
    }
    std::atomic<uint32_t> nonManifoldCounter(0), boundaryCounter(0), isolatedCounter(0);

    boundary.resize(V.cols());
    boundary.setConstant(false);

    /* Detect boundary regions of the mesh and adjust vertex->edge pointers*/
#ifdef WITH_OMP
#pragma omp parallel for
#endif
    for (int i = 0; i < V.cols(); ++i) {
        uint32_t edge = V2E[i];
        if (edge == INVALID) {
            isolatedCounter++;
            continue;
        }
        if (nonManifold[i]) {
            nonManifoldCounter++;
            V2E[i] = INVALID;
            continue;
        }

        /* Walk backwards to the first boundary edge (if any) */
        uint32_t start = edge, v2e = INVALID;
        do {
            v2e = std::min(v2e, edge);
            uint32_t prevEdge = E2E[dedge_prev(edge, deg)];
            if (prevEdge == INVALID) {
                /* Reached boundary -- update the vertex->edge link */
                v2e = edge;
                boundary[i] = true;
                boundaryCounter++;
                break;
            }
            edge = prevEdge;
        } while (edge != start);
        V2E[i] = v2e;
    }
    printf("counter triangle %d %d\n", (int)boundaryCounter, (int)nonManifoldCounter);
    return true;
    std::vector<std::vector<int> > vert_to_edges(V2E.size());
    for (int i = 0; i < F.cols(); ++i) {
        for (int j = 0; j < 3; ++j) {
            int v = F(j, i);
            vert_to_edges[v].push_back(i * 3 + j);
        }
    }
    std::vector<int> colors(F.cols() * 3, -1);
    bool update = false;
    int num_v = V.cols();
    std::map<int, int> new_vertices;
    for (int i = 0; i < vert_to_edges.size(); ++i) {
        int num_color = 0;
        for (int j = 0; j < vert_to_edges[i].size(); ++j) {
            int deid0 = vert_to_edges[i][j];
            if (colors[deid0] == -1) {
                int deid = deid0;
                do {
                    colors[deid] = num_color;
                    if (num_color != 0)
                        F(deid%3, deid/3) = num_v;
                    deid = deid / 3 * 3 + (deid + 2) % 3;
                    deid = E2E[deid];
                } while (deid != deid0);
                num_color += 1;
                if (num_color > 1) {
                    update = true;
                    new_vertices[num_v] = i;
                    num_v += 1;
                }
            }
        }
    }
    if (update) {
        V.conservativeResize(3, num_v);
        for (auto& p : new_vertices) {
            V.col(p.first) = V.col(p.second);
        }
        return false;
    }
    return true;
}

void compute_direct_graph_quad(std::vector<Vector3d>& V, std::vector<Vector4i>& F, VectorXi& V2E,
                               std::vector<int>& E2E, VectorXi& boundary, VectorXi& nonManifold) {
    V2E = VectorXi();
    E2E.clear();
    boundary = VectorXi();
    nonManifold = VectorXi();
    V2E.resize(V.size());
    V2E.setConstant(INVALID);

    uint32_t deg = 4;
    std::vector<std::pair<uint32_t, uint32_t>> tmp(F.size() * deg);

#ifdef WITH_TBB
    tbb::parallel_for(
        tbb::blocked_range<uint32_t>(0u, (uint32_t)F.size(), GRAIN_SIZE),
        [&](const tbb::blocked_range<uint32_t>& range) {
            for (uint32_t f = range.begin(); f != range.end(); ++f) {
                for (uint32_t i = 0; i < deg; ++i) {
                    uint32_t idx_cur = F[f][i], idx_next = F[f][(i + 1) % deg],
                             edge_id = deg * f + i;
                    if (idx_cur >= V.cols() || idx_next >= V.cols())
                        throw std::runtime_error(
                            "Mesh data contains an out-of-bounds vertex reference!");
                    if (idx_cur == idx_next) continue;

                    tmp[edge_id] = std::make_pair(idx_next, INVALID);
                    if (!atomicCompareAndExchange(&V2E[idx_cur], edge_id, INVALID)) {
                        uint32_t idx = V2E[idx_cur];
                        while (!atomicCompareAndExchange((int*)&tmp[idx].second, edge_id, INVALID))
                            idx = tmp[idx].second;
                    }
                }
            }
        });
#else
    for (int f = 0; f < F.size(); ++f) {
        for (unsigned int i = 0; i < deg; ++i) {
            unsigned int idx_cur = F[f][i], idx_next = F[f][(i + 1) % deg], edge_id = deg * f + i;
            if (idx_cur >= V.size() || idx_next >= V.size())
                throw std::runtime_error("Mesh data contains an out-of-bounds vertex reference!");
            if (idx_cur == idx_next) continue;

            tmp[edge_id] = std::make_pair(idx_next, -1);
            if (V2E[idx_cur] == -1)
                V2E[idx_cur] = edge_id;
            else {
                unsigned int idx = V2E[idx_cur];
                while (tmp[idx].second != -1) {
                    idx = tmp[idx].second;
                }
                tmp[idx].second = edge_id;
            }
        }
    }
#endif
    nonManifold.resize(V.size());
    nonManifold.setConstant(false);

    E2E.resize(F.size() * deg, INVALID);

#ifdef WITH_OMP
#pragma omp parallel for
#endif
    for (int f = 0; f < F.size(); ++f) {
        for (uint32_t i = 0; i < deg; ++i) {
            uint32_t idx_cur = F[f][i], idx_next = F[f][(i + 1) % deg], edge_id_cur = deg * f + i;

            if (idx_cur == idx_next) continue;

            uint32_t it = V2E[idx_next], edge_id_opp = INVALID;
            while (it != INVALID) {
                if (tmp[it].first == idx_cur) {
                    if (edge_id_opp == INVALID) {
                        edge_id_opp = it;
                    } else {
                        nonManifold[idx_cur] = true;
                        nonManifold[idx_next] = true;
                        edge_id_opp = INVALID;
                        break;
                    }
                }
                it = tmp[it].second;
            }

            if (edge_id_opp != INVALID && edge_id_cur < edge_id_opp) {
                E2E[edge_id_cur] = edge_id_opp;
                E2E[edge_id_opp] = edge_id_cur;
            }
        }
    }
    std::atomic<uint32_t> nonManifoldCounter(0), boundaryCounter(0), isolatedCounter(0);

    boundary.resize(V.size());
    boundary.setConstant(false);

    /* Detect boundary regions of the mesh and adjust vertex->edge pointers*/
#ifdef WITH_OMP
#pragma omp parallel for
#endif
    for (int i = 0; i < V.size(); ++i) {
        uint32_t edge = V2E[i];
        if (edge == INVALID) {
            isolatedCounter++;
            continue;
        }
        if (nonManifold[i]) {
            nonManifoldCounter++;
            V2E[i] = INVALID;
            continue;
        }

        /* Walk backwards to the first boundary edge (if any) */
        uint32_t start = edge, v2e = INVALID;
        do {
            v2e = std::min(v2e, edge);
            uint32_t prevEdge = E2E[dedge_prev(edge, deg)];
            if (prevEdge == INVALID) {
                /* Reached boundary -- update the vertex->edge link */
                v2e = edge;
                boundary[i] = true;
                boundaryCounter++;
                break;
            }
            edge = prevEdge;
        } while (edge != start);
        V2E[i] = v2e;
    }
    printf("counter %d %d\n", (int)boundaryCounter, (int)nonManifoldCounter);
}

void remove_nonmanifold(std::vector<Vector4i>& F, std::vector<Vector3d>& V) {
    typedef std::pair<uint32_t, uint32_t> Edge;

    int degree = 4;
    std::map<uint32_t, std::map<uint32_t, std::pair<uint32_t, uint32_t>>> irregular;
    std::vector<std::set<int>> E(V.size());
    std::vector<std::set<int>> VF(V.size());

    auto kill_face_single = [&](uint32_t f) {
        if (F[f][0] == INVALID) return;
        for (int i = 0; i < degree; ++i) E[F[f][i]].erase(F[f][(i + 1) % degree]);
        F[f].setConstant(INVALID);
    };

    auto kill_face = [&](uint32_t f) {
        if (degree == 4 && F[f][2] == F[f][3]) {
            auto it = irregular.find(F[f][2]);
            if (it != irregular.end()) {
                for (auto& item : it->second) {
                    kill_face_single(item.second.second);
                }
            }
        }
        kill_face_single(f);
    };

    uint32_t nm_edge = 0, nm_vert = 0;

    for (uint32_t f = 0; f < (uint32_t)F.size(); ++f) {
        if (F[f][0] == INVALID) continue;
        if (degree == 4 && F[f][2] == F[f][3]) {
            /* Special handling of irregular faces */
            irregular[F[f][2]][F[f][0]] = std::make_pair(F[f][1], f);
            continue;
        }

        bool nonmanifold = false;
        for (uint32_t e = 0; e < degree; ++e) {
            uint32_t v0 = F[f][e], v1 = F[f][(e + 1) % degree], v2 = F[f][(e + 2) % degree];
            if (E[v0].find(v1) != E[v0].end() || (degree == 4 && E[v0].find(v2) != E[v0].end()))
                nonmanifold = true;
        }

        if (nonmanifold) {
            nm_edge++;
            F[f].setConstant(INVALID);
            continue;
        }

        for (uint32_t e = 0; e < degree; ++e) {
            uint32_t v0 = F[f][e], v1 = F[f][(e + 1) % degree], v2 = F[f][(e + 2) % degree];

            E[v0].insert(v1);
            if (degree == 4) E[v0].insert(v2);
            VF[v0].insert(f);
        }
    }

    std::vector<Edge> edges;
    for (auto item : irregular) {
        bool nonmanifold = false;
        auto face = item.second;
        edges.clear();

        uint32_t cur = face.begin()->first, stop = cur;
        while (true) {
            uint32_t pred = cur;
            cur = face[cur].first;
            uint32_t next = face[cur].first, it = 0;
            while (true) {
                ++it;
                if (next == pred) break;
                if (E[cur].find(next) != E[cur].end() && it == 1) nonmanifold = true;
                edges.push_back(Edge(cur, next));
                next = face[next].first;
            }
            if (cur == stop) break;
        }

        if (nonmanifold) {
            nm_edge++;
            for (auto& i : item.second) F[i.second.second].setConstant(INVALID);
            continue;
        } else {
            for (auto e : edges) {
                E[e.first].insert(e.second);

                for (auto e2 : face) VF[e.first].insert(e2.second.second);
            }
        }
    }

    /* Check vertices */
    std::set<uint32_t> v_marked, v_unmarked, f_adjacent;

    std::function<void(uint32_t)> dfs = [&](uint32_t i) {
        v_marked.insert(i);
        v_unmarked.erase(i);

        for (uint32_t f : VF[i]) {
            if (f_adjacent.find(f) == f_adjacent.end()) /* if not part of adjacent face */
                continue;
            for (uint32_t j = 0; j < degree; ++j) {
                uint32_t k = F[f][j];
                if (v_unmarked.find(k) == v_unmarked.end() || /* if not unmarked OR */
                    v_marked.find(k) != v_marked.end())       /* if already marked */
                    continue;
                dfs(k);
            }
        }
    };

    for (uint32_t i = 0; i < (uint32_t)V.size(); ++i) {
        v_marked.clear();
        v_unmarked.clear();
        f_adjacent.clear();

        for (uint32_t f : VF[i]) {
            if (F[f][0] == INVALID) continue;

            for (uint32_t k = 0; k < degree; ++k) v_unmarked.insert(F[f][k]);

            f_adjacent.insert(f);
        }

        if (v_unmarked.empty()) continue;
        v_marked.insert(i);
        v_unmarked.erase(i);

        dfs(*v_unmarked.begin());

        if (v_unmarked.size() > 0) {
            nm_vert++;
            for (uint32_t f : f_adjacent) kill_face(f);
        }
    }

    if (nm_vert > 0 || nm_edge > 0) {
        std::cout << "Non-manifold elements:  vertices=" << nm_vert << ", edges=" << nm_edge
                  << std::endl;
    }
    uint32_t nFaces = 0, nFacesOrig = F.size();
    for (uint32_t f = 0; f < (uint32_t)F.size(); ++f) {
        if (F[f][0] == INVALID) continue;
        if (nFaces != f) {
            F[nFaces] = F[f];
        }
        ++nFaces;
    }

    if (nFacesOrig != nFaces) {
        F.resize(nFaces);
        std::cout << "Faces reduced from " << nFacesOrig << " -> " << nFaces << std::endl;
    }
}<|MERGE_RESOLUTION|>--- conflicted
+++ resolved
@@ -23,18 +23,11 @@
 
 #undef max
 #undef min
-<<<<<<< HEAD
 bool compute_direct_graph(MatrixXd& V, MatrixXi& F, VectorXi& V2E,
 	VectorXi& E2E, VectorXi& boundary, VectorXi& nonManifold)
 {
 	V2E.resize(V.cols());
 	V2E.setConstant(INVALID);
-=======
-void compute_direct_graph(MatrixXd& V, MatrixXi& F, VectorXi& V2E, VectorXi& E2E,
-                          VectorXi& boundary, VectorXi& nonManifold) {
-    V2E.resize(V.cols());
-    V2E.setConstant(INVALID);
->>>>>>> dc58d5fd
 
     uint32_t deg = F.rows();
     std::vector<std::pair<uint32_t, uint32_t>> tmp(F.size());
