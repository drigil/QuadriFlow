--- conflicted
+++ resolved
@@ -64,85 +64,12 @@
     int t2 = GetCurrentTime64();
     printf("Flip use %lf\n", (t2 - t1) * 1e-3);
 
-<<<<<<< HEAD
-=======
-    //    subdivide_diff(F, V, N, Q, O, V2E, hierarchy.mE2E, boundary, nonManifold, edge_diff,
-    //                   edge_values, face_edgeOrients, face_edgeIds, singularities, 1);
-
-    auto& E2E = hierarchy.mE2E;
-    for (int i = 0; i < face_edgeIds.size(); ++i) {
-        for (int j = 0; j < 3; ++j) {
-            int e = i * 3 + j;
-            int sum = 0;
-            do {
-                int e1 = e / 3 * 3 + (e + 2) % 3;
-                e = E2E[e1];
-                sum += abs(face_edgeOrients[e / 3][e % 3] + 6 - face_edgeOrients[e1 / 3][e1 % 3]);
-            } while (e != i * 3 + j);
-            if (sum % 4 != 0) {
-                sing.insert(F(j, i));
-            }
-        }
-    }
-
-    printf("Singurity: %zd\n", sing.size());
-    int count = 0;
-    int max_len = 1;
-    for (int i = 0; i < face_edgeIds.size(); ++i) {
-        Vector2i diff[3];
-        for (int j = 0; j < 3; ++j) {
-            diff[j] = rshift90(edge_diff[face_edgeIds[i][j]], face_edgeOrients[i][j]);
-            if (abs(diff[j][0]) > 1 || abs(diff[j][1]) > 1) {
-                max_len = std::max(max_len, abs(diff[j][0]));
-                max_len = std::max(max_len, abs(diff[j][1]));
-                //                printf("Long edge... %d %d\n", diff[j][0], diff[j][1]);
-            }
-        }
-        if (diff[0] + diff[1] + diff[2] != Vector2i::Zero()) {
-            printf("Non zero!\n");
-        }
-        if (diff[0][0] * diff[1][1] - diff[0][1] * diff[1][0] < 0) {
-            count += 1;
-            flipped.insert(F(0, i));
-            flipped.insert(F(1, i));
-            flipped.insert(F(2, i));
-        }
-    }
-    printf("max_len = %d\n", max_len);
-    printf("Flipped %d\n", count);
-
-    //    Optimizer::optimize_positions_fixed(hierarchy, edge_values, edge_diff, with_scale);
-
-    ExtractQuadMesh();
-
->>>>>>> dc58d5fd
 #ifdef LOG_OUTPUT
     printf("Post Linear Solver...\n");
 #endif
-<<<<<<< HEAD
     Optimizer::optimize_positions_fixed(hierarchy, edge_values, edge_diff, with_scale);
     AdvancedExtractQuad();
 //    optimize_quad_positions(O_compact, N_compact, Q_compact, F_compact, V2E_compact, E2E_compact,
 //                            V, N, Q, O, F, V2E, hierarchy.mE2E, disajoint_tree, hierarchy.mScale, false);
-=======
-    //    remove_nonmanifold(F_compact, O_compact);
 
-    compute_direct_graph_quad(O_compact, F_compact, V2E_compact, E2E_compact, boundary_compact,
-                              nonManifold_compact);
-    FixHoles();
-    compute_direct_graph_quad(O_compact, F_compact, V2E_compact, E2E_compact, boundary_compact,
-                              nonManifold_compact);
-    // potential bug, not guarantee to have quads at holes!
-#ifdef LOG_OUTPUT
-    printf("Direct Quad Graph...\n");
-#endif
-#ifdef LOG_OUTPUT
-    printf("Optimize quad positions...\n");
-#endif
-
-    //    optimize_quad_positions(O_compact, N_compact, Q_compact, F_compact, V2E_compact,
-    //    E2E_compact,
-    //                            V, N, Q, O, F, V2E, hierarchy.mE2E, disajoint_tree,
-    //                            hierarchy.mScale, false);
->>>>>>> dc58d5fd
 }